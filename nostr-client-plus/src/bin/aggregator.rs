--- conflicted
+++ resolved
@@ -379,7 +379,6 @@
         .expect("Cannot register finished_jobs");
 }
 
-<<<<<<< HEAD
 fn save_event_to_redis(redis_con: &mut Connection, event: EventOnWire) -> Result<()> {
     let key = hex::encode(event.id);
     let redis_event = RedisEventOnWire {
@@ -434,7 +433,9 @@
     }
 
     Ok(true)
-=======
+}
+
+
 fn handle_binary(msg: &[u8]) -> Result<()> {
     let binary_msg = BinaryMessage::from_bytes(msg)?;
     match binary_msg {
@@ -444,5 +445,4 @@
         }
     }
     Ok(())
->>>>>>> 431a6cd9
 }